import os
import unittest

from recbole_cdr.quick_start import objective_function

current_path = os.path.dirname(os.path.realpath(__file__))
config_file_list = [os.path.join(current_path, 'test_model.yaml')]


def quick_test(config_dict):
    objective_function(config_dict=config_dict, config_file_list=config_file_list, saved=False)


class TestRecommender(unittest.TestCase):
    def test_cmf(self):
        config_dict = {
            'model': 'CMF',
            'train_epochs': ["BOTH:1"],
        }
        quick_test(config_dict)

    def test_clfm(self):
        config_dict = {
            'model': 'CLFM',
            'train_epochs': ["BOTH:1"],
        }
        quick_test(config_dict)

    def test_bitgcf(self):
        config_dict = {
            'model': 'BiTGCF',
            'train_epochs': ["BOTH:1"]
        }
        quick_test(config_dict)

    def test_conet(self):
        config_dict = {
            'model': 'CoNet',
            'train_epochs': ["BOTH:1"],
        }
        quick_test(config_dict)

    def test_deepapf(self):
        config_dict = {
            'model': 'DeepAPF',
            'train_epochs': ["BOTH:1"],
        }
        quick_test(config_dict)

    def test_dtcdr(self):
        config_dict = {
            'model': 'DTCDR',
            'train_epochs': ["BOTH:1"],
        }
        quick_test(config_dict)

    def test_emcdr(self):
        config_dict = {
            'model': 'EMCDR',
            'train_epochs': ["SOURCE:1", "TARGET:1", "BOTH:1"],
        }
        quick_test(config_dict)

<<<<<<< HEAD
    def test_dcdcsr(self):
        config_dict = {
            'model': 'DCDCSR',
            'train_epochs': ["SOURCE:1", "TARGET:1", "BOTH:1", "TARGET:1"],
=======
    def test_natr(self):
        config_dict = {
            'model': 'NATR',
            'train_epochs': ["SOURCE:1", "TARGET:1"],
>>>>>>> 5fcba6e4
        }
        quick_test(config_dict)


if __name__ == '__main__':
    unittest.main()<|MERGE_RESOLUTION|>--- conflicted
+++ resolved
@@ -61,17 +61,18 @@
         }
         quick_test(config_dict)
 
-<<<<<<< HEAD
+
     def test_dcdcsr(self):
         config_dict = {
             'model': 'DCDCSR',
             'train_epochs': ["SOURCE:1", "TARGET:1", "BOTH:1", "TARGET:1"],
-=======
+        }
+
     def test_natr(self):
         config_dict = {
             'model': 'NATR',
             'train_epochs': ["SOURCE:1", "TARGET:1"],
->>>>>>> 5fcba6e4
+
         }
         quick_test(config_dict)
 
